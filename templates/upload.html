<!DOCTYPE html>
<html lang="en">
<head>
    <meta charset="UTF-8">
    <meta name="viewport" content="width=device-width, initial-scale=1.0">
    <title>Upload Files</title>
    <link rel="stylesheet" href="/static/style.css">
</head>
<body>
<<<<<<< HEAD
    <h1>Upload Your Document</h1>
    <form action="{{ url_for('upload_file') }}" method="post" enctype="multipart/form-data">
        <label for="template">Upload Template:</label>
        <input type="file" name="template" required>
        <br>
        <label for="student_file">Upload Your Document:</label>
        <input type="file" name="student_file" required>
        <br>
        <button type="submit">Start Evaluation</button>
    </form>
=======
    <section class="hero">
        <div class="hero-content">
            <h1>Upload Your Documents</h1>
            <p>Ensure your files meet compliance standards with our AI-powered checker.</p>
            <div class="form-section">
                <form action="/upload" method="post" enctype="multipart/form-data">
                    <div class="form-group">
                        <label for="template">Template File:</label>
                        <input type="file" id="template" name="template" required>
                    </div>
                    <div class="form-group">
                        <label for="student_file">Student File:</label>
                        <input type="file" id="student_file" name="student_file" required>
                    </div>
                    <button type="submit" class="btn btn-primary">Check Compliance</button>
                </form>
            </div>
        </div>
    </section>
>>>>>>> 7a157bdc
</body>
</html><|MERGE_RESOLUTION|>--- conflicted
+++ resolved
@@ -7,18 +7,6 @@
     <link rel="stylesheet" href="/static/style.css">
 </head>
 <body>
-<<<<<<< HEAD
-    <h1>Upload Your Document</h1>
-    <form action="{{ url_for('upload_file') }}" method="post" enctype="multipart/form-data">
-        <label for="template">Upload Template:</label>
-        <input type="file" name="template" required>
-        <br>
-        <label for="student_file">Upload Your Document:</label>
-        <input type="file" name="student_file" required>
-        <br>
-        <button type="submit">Start Evaluation</button>
-    </form>
-=======
     <section class="hero">
         <div class="hero-content">
             <h1>Upload Your Documents</h1>
@@ -38,6 +26,5 @@
             </div>
         </div>
     </section>
->>>>>>> 7a157bdc
 </body>
 </html>